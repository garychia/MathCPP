#include <iostream>
#include <memory>

#include "Matrix.hpp"

using namespace DataStructure;

int main(void)
{
<<<<<<< HEAD
    ScalerComputationGraph<float> graph;
    auto x = graph.CreateVariableNode(12, "x");
    auto y = graph.CreateVariableNode(12, "y");
    3 * (x^3) + 5 * (x^2) - 12 * x + 37 * y + x / y;
    std::cout << "f(x, y) = 3x^3 + 5x^2 - 12x + 37 * y + x / y = " << graph.Forward() << std::endl;
    graph.Backward();
    std::cout << "x = " << x.Forward() << std::endl;
    std::cout << "y = " << y.Forward() << std::endl;
    std::cout << "df(x, y)/dx = " << x.Gradient() << std::endl;
    std::cout << "df(x, y)/dy = " << y.Gradient() << std::endl;
    std::cout << "...........................................\n";
    x.SetValue(23);
    y.SetValue(7);
    std::cout << "f(x, y) = 3x^3 + 5x^2 - 12x + 37 * y + x / y = " << graph.Forward() << std::endl;
    graph.Backward();
    std::cout << "x = " << x.Forward() << std::endl;
    std::cout << "y = " << y.Forward() << std::endl;
    std::cout << "df(x, y)/dx = " << x.Gradient() << std::endl;
    std::cout << "df(x, y)/dy = " << y.Gradient() << std::endl;
=======
    Matrix<int> a(
        {
            {1, 2, 3, 4},
            {5, 6, 7, 8},
            {9, 10, 11, 12}
        }
    );
    std::cout << "Matrix a =\n";
    std::cout << a << std::endl;
    std::cout << "Flattened in row-major order as a single row:\n";
    std::cout << a.Flattened() << std::endl;
    std::cout << "Flattened in row-major order as a single column:\n";
    std::cout << a.Flattened(true, false) << std::endl;
    std::cout << "Flattened in column-major order as a single row:\n";
    std::cout << a.Flattened(false) << std::endl;
    std::cout << "Flattened in column-major order as a single column:\n";
    std::cout << a.Flattened(false, false) << std::endl;
>>>>>>> d326b48c
    return 0;
}<|MERGE_RESOLUTION|>--- conflicted
+++ resolved
@@ -7,27 +7,6 @@
 
 int main(void)
 {
-<<<<<<< HEAD
-    ScalerComputationGraph<float> graph;
-    auto x = graph.CreateVariableNode(12, "x");
-    auto y = graph.CreateVariableNode(12, "y");
-    3 * (x^3) + 5 * (x^2) - 12 * x + 37 * y + x / y;
-    std::cout << "f(x, y) = 3x^3 + 5x^2 - 12x + 37 * y + x / y = " << graph.Forward() << std::endl;
-    graph.Backward();
-    std::cout << "x = " << x.Forward() << std::endl;
-    std::cout << "y = " << y.Forward() << std::endl;
-    std::cout << "df(x, y)/dx = " << x.Gradient() << std::endl;
-    std::cout << "df(x, y)/dy = " << y.Gradient() << std::endl;
-    std::cout << "...........................................\n";
-    x.SetValue(23);
-    y.SetValue(7);
-    std::cout << "f(x, y) = 3x^3 + 5x^2 - 12x + 37 * y + x / y = " << graph.Forward() << std::endl;
-    graph.Backward();
-    std::cout << "x = " << x.Forward() << std::endl;
-    std::cout << "y = " << y.Forward() << std::endl;
-    std::cout << "df(x, y)/dx = " << x.Gradient() << std::endl;
-    std::cout << "df(x, y)/dy = " << y.Gradient() << std::endl;
-=======
     Matrix<int> a(
         {
             {1, 2, 3, 4},
@@ -45,6 +24,5 @@
     std::cout << a.Flattened(false) << std::endl;
     std::cout << "Flattened in column-major order as a single column:\n";
     std::cout << a.Flattened(false, false) << std::endl;
->>>>>>> d326b48c
     return 0;
 }