#include <iostream>

#include "NeuralNetwork.hpp"

#include <stdlib.h>

using namespace DataStructures;
using namespace MachineLearning;

int main(void)
{
    Matrix<double> input({{2, 3, 9, 12}, {5, 2, 6, 5}});
    Matrix<double> labels({{0, 1, 0, 1}, {1, 0, 1, 0}});
    List<NeuralNetwork::LayerType> layerTypes(
        {
            NeuralNetwork::LayerType::Linear,
            NeuralNetwork::LayerType::BatchNormalization,
            NeuralNetwork::LayerType::SoftMax
        });
    List<Tuple<unsigned int>> shapes({{2, 2}, {2}, {}});
    NeuralNetwork network(layerTypes, shapes, NeuralNetwork::LossType::NLL);
    std::cout << "Labels:" << std::endl;
    std::cout << labels << std::endl;
    std::cout << "Prediction Before Training:" << std::endl;
    std::cout << network.Predict(input) << std::endl;
    const auto epochs = 1000;
    const double learningRate = 0.01;
    const auto history = network.Train(input, labels, epochs, learningRate);
    std::cout << "Loss History (First and Last):\n";
    std::cout << history[0] << std::endl;
    std::cout << history[history.Size() - 1] << std::endl;
    std::cout << "Prediction After Training:" << std::endl;
    std::cout << network.Predict(input) << std::endl;
<<<<<<< HEAD
=======
    const auto history = network.Train(input, labels, 1000, 0.01);
    std::cout << network.Predict(input) << std::endl;
>>>>>>> 3b4cfc4a
    return 0;
}<|MERGE_RESOLUTION|>--- conflicted
+++ resolved
@@ -31,10 +31,7 @@
     std::cout << history[history.Size() - 1] << std::endl;
     std::cout << "Prediction After Training:" << std::endl;
     std::cout << network.Predict(input) << std::endl;
-<<<<<<< HEAD
-=======
     const auto history = network.Train(input, labels, 1000, 0.01);
     std::cout << network.Predict(input) << std::endl;
->>>>>>> 3b4cfc4a
     return 0;
 }